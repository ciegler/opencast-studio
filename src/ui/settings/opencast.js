//; -*- mode: rjsx;-*-
/** @jsx jsx */
import { jsx } from 'theme-ui';

import { useTranslation } from 'react-i18next';
import { FontAwesomeIcon } from '@fortawesome/react-fontawesome';
import { faCheckCircle, faCircleNotch, faExclamationCircle } from "@fortawesome/free-solid-svg-icons";
import useForm from 'react-hook-form';
import { Link, useLocation } from 'react-router-dom';
import { Box, Button } from '@theme-ui/components';

import { useState } from 'react';

import {
  Opencast,
  useOpencast,
  STATE_LOGGED_IN,
  STATE_NETWORK_ERROR,
  STATE_RESPONSE_NOT_OK,
  STATE_INVALID_RESPONSE,
  STATE_INCORRECT_LOGIN,
  STATE_CONNECTED,
  STATE_UNCONFIGURED,
} from '../../opencast';
import Notification from '../notification';
import { SettingsSection } from './elements';
import { Input } from '../elements';
import { useStudioState } from '../../studio-state';

import { GlobalHotKeys } from 'react-hotkeys';
import { otherShortcuts } from '../studio/keyboard-shortcuts/globalKeys';


function OpencastSettings({ settingsManager }) {
  const location = useLocation();
  const { t } = useTranslation();
  const opencast = useOpencast();
  const [error, setError] = useState();
  const { errors, handleSubmit, register } = useForm({
    defaultValues: settingsManager.formValues().opencast
  });
  const [status, setStatus] = useState('initial');

  const { recordings } = useStudioState();
  const hasRecording = recordings.length > 0;

  async function onSubmit(data) {
    setStatus('testing');
    const oc = await Opencast.init({
      ...settingsManager.settings().opencast,
      ...data,
    });

    switch (oc.getState()) {
      case STATE_LOGGED_IN:
        opencast.setGlobalInstance(oc);
        settingsManager.saveSettings({ opencast: data });
        setStatus('saved');
        setError(null);
        break;

      case STATE_NETWORK_ERROR:
        setStatus('error');
        setError(t('upload-settings-error-server-unreachable'));
        break;
      case STATE_RESPONSE_NOT_OK:
        setStatus('error');
        setError(t('upload-settings-error-response-not-ok'));
        break;
      case STATE_INVALID_RESPONSE:
        setStatus('error');
        setError(t('upload-settings-error-invalid-response'));
        break;
      case STATE_INCORRECT_LOGIN:
        setStatus('error');
        if (opencast.isLoginProvided()) {
          setError(t('upload-settings-invalid-provided-login'));
        } else {
          setError(t('upload-settings-invalid-login-data'));
        }
        break;

      case STATE_CONNECTED:    // <- login data is provided in some way -> state impossible
      case STATE_UNCONFIGURED: // <- server URL is required -> state impossible
      default:
        console.error("bug: invalid state reached...");
        setStatus('error');
        setError('internal error :(');
    }
  }

  const showServerUrl = settingsManager.isConfigurable('opencast.serverUrl');
  const showUsername = settingsManager.isUsernameConfigurable();
  const showPassword = settingsManager.isPasswordConfigurable();

  // If all settings are already specified by the context, we do not show
  // anything at all.
  if (!showServerUrl && !showUsername && !showPassword) {
    return null;
  }

  const icons = {
    testing: faCircleNotch,
    error: faExclamationCircle,
    saved: faCheckCircle,
  };
  const icon = icons[status];

  const handlers = {
    NEXT_BUTTON: keyEvent => { if(keyEvent) { handleSubmit(onSubmit(keyEvent)) }}
  };

  return (
<<<<<<< HEAD
    <GlobalHotKeys keyMap={otherShortcuts} handlers={handlers}>
      <SettingsSection title={t('upload-settings-modal-header')}>
        <Box>
          { error && <Notification isDanger>{error}</Notification> }

          <form onSubmit={handleSubmit(onSubmit)}>
            { showServerUrl && <Input
              errors={errors}
              label={t('upload-settings-label-server-url')}
              name='serverUrl'
              register={register}
              validate={value => {
                try {
                  const url = new URL(value);
                  return (url.protocol === 'https:' || url.protocol === 'http:')
                    || t('upload-settings-invalid-url-http-start');
                } catch (e) {
                  let err = t('upload-settings-invalid-url');
                  if (!value.startsWith('https://') && !value.startsWith('http://')) {
                    err += ' ' + t('upload-settings-invalid-url-http-start');
                  }
                  return err;
                }
              }}
              required
            /> }

            { showUsername && <Input
              errors={errors}
              label={t('upload-settings-label-username')}
              name='loginName'
              register={register}
              required
            /> }

            { showPassword && <Input
              errors={errors}
              label={t('upload-settings-label-password')}
              name='loginPassword'
              register={register}
              required
              type='password'
            /> }

            <footer sx={{ mt: 4 }}>
              <Button sx={{ verticalAlign: 'middle' }}>
                {t('upload-settings-button-store')}
              </Button>
              { icon && <FontAwesomeIcon
                icon={icon}
                sx={{ ml: '10px', fontSize: '30px', verticalAlign: 'middle' }}
                spin={status === 'testing'}
              /> }
              { hasRecording && status === 'saved' && (
                <Link
                  to={{ pathname: '/', search: location.search }}
                  sx={{ ml: 3, variant: 'styles.a' }}
                >
                  {t('settings-back-to-recording')}
                </Link>
              )}
            </footer>
          </form>
        </Box>
      </SettingsSection>
    </GlobalHotKeys>
=======
    <SettingsSection title={t('upload-settings-modal-header')}>
      <Box>
        {error && <Notification isDanger>{error}</Notification>}

        <form onSubmit={handleSubmit(onSubmit)}>
          { showServerUrl && <Input
            errors={errors}
            label={t('upload-settings-label-server-url')}
            name="serverUrl"
            register={register}
            validate={value => {
              try {
                const url = new URL(value);
                return (url.protocol === 'https:' || url.protocol === 'http:')
                  || t('upload-settings-invalid-url-http-start');
              } catch (e) {
                let err = t('upload-settings-invalid-url');
                if (!value.startsWith('https://') && !value.startsWith('http://')) {
                  err += " " + t('upload-settings-invalid-url-http-start');
                }
                return err;
              }
            }}
            required
          /> }

          { showUsername && <Input
            errors={errors}
            label={t('upload-settings-label-username')}
            name="loginName"
            register={register}
            required
          /> }

          { showPassword && <Input
            errors={errors}
            label={t('upload-settings-label-password')}
            name="loginPassword"
            register={register}
            required
            type="password"
          /> }

          <footer sx={{ mt: 4 }}>
            <Button sx={{ verticalAlign: 'middle' }}>
              {t('upload-settings-button-store')}
            </Button>
            { icon && <FontAwesomeIcon
              icon={icon}
              sx={{ ml: '10px', fontSize: '30px', verticalAlign: 'middle' }}
              spin={status === 'testing'}
            /> }
            { hasRecording && status === 'saved' && (
              <Link
                to={{ pathname: "/", search: location.search }}
                sx={{ ml: 3, variant: 'styles.a' }}
              >
                {t('settings-back-to-recording')}
              </Link>
            )}
          </footer>
        </form>
      </Box>
    </SettingsSection>
>>>>>>> 0776aa71
  );
}

export default OpencastSettings;<|MERGE_RESOLUTION|>--- conflicted
+++ resolved
@@ -111,7 +111,6 @@
   };
 
   return (
-<<<<<<< HEAD
     <GlobalHotKeys keyMap={otherShortcuts} handlers={handlers}>
       <SettingsSection title={t('upload-settings-modal-header')}>
         <Box>
@@ -121,7 +120,7 @@
             { showServerUrl && <Input
               errors={errors}
               label={t('upload-settings-label-server-url')}
-              name='serverUrl'
+              name="serverUrl"
               register={register}
               validate={value => {
                 try {
@@ -131,7 +130,7 @@
                 } catch (e) {
                   let err = t('upload-settings-invalid-url');
                   if (!value.startsWith('https://') && !value.startsWith('http://')) {
-                    err += ' ' + t('upload-settings-invalid-url-http-start');
+                    err += " " + t('upload-settings-invalid-url-http-start');
                   }
                   return err;
                 }
@@ -142,7 +141,7 @@
             { showUsername && <Input
               errors={errors}
               label={t('upload-settings-label-username')}
-              name='loginName'
+              name="loginName"
               register={register}
               required
             /> }
@@ -150,10 +149,10 @@
             { showPassword && <Input
               errors={errors}
               label={t('upload-settings-label-password')}
-              name='loginPassword'
+              name="loginPassword"
               register={register}
               required
-              type='password'
+              type="password"
             /> }
 
             <footer sx={{ mt: 4 }}>
@@ -167,7 +166,7 @@
               /> }
               { hasRecording && status === 'saved' && (
                 <Link
-                  to={{ pathname: '/', search: location.search }}
+                  to={{ pathname: "/", search: location.search }}
                   sx={{ ml: 3, variant: 'styles.a' }}
                 >
                   {t('settings-back-to-recording')}
@@ -178,72 +177,6 @@
         </Box>
       </SettingsSection>
     </GlobalHotKeys>
-=======
-    <SettingsSection title={t('upload-settings-modal-header')}>
-      <Box>
-        {error && <Notification isDanger>{error}</Notification>}
-
-        <form onSubmit={handleSubmit(onSubmit)}>
-          { showServerUrl && <Input
-            errors={errors}
-            label={t('upload-settings-label-server-url')}
-            name="serverUrl"
-            register={register}
-            validate={value => {
-              try {
-                const url = new URL(value);
-                return (url.protocol === 'https:' || url.protocol === 'http:')
-                  || t('upload-settings-invalid-url-http-start');
-              } catch (e) {
-                let err = t('upload-settings-invalid-url');
-                if (!value.startsWith('https://') && !value.startsWith('http://')) {
-                  err += " " + t('upload-settings-invalid-url-http-start');
-                }
-                return err;
-              }
-            }}
-            required
-          /> }
-
-          { showUsername && <Input
-            errors={errors}
-            label={t('upload-settings-label-username')}
-            name="loginName"
-            register={register}
-            required
-          /> }
-
-          { showPassword && <Input
-            errors={errors}
-            label={t('upload-settings-label-password')}
-            name="loginPassword"
-            register={register}
-            required
-            type="password"
-          /> }
-
-          <footer sx={{ mt: 4 }}>
-            <Button sx={{ verticalAlign: 'middle' }}>
-              {t('upload-settings-button-store')}
-            </Button>
-            { icon && <FontAwesomeIcon
-              icon={icon}
-              sx={{ ml: '10px', fontSize: '30px', verticalAlign: 'middle' }}
-              spin={status === 'testing'}
-            /> }
-            { hasRecording && status === 'saved' && (
-              <Link
-                to={{ pathname: "/", search: location.search }}
-                sx={{ ml: 3, variant: 'styles.a' }}
-              >
-                {t('settings-back-to-recording')}
-              </Link>
-            )}
-          </footer>
-        </form>
-      </Box>
-    </SettingsSection>
->>>>>>> 0776aa71
   );
 }
 
