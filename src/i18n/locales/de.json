{
  "forms-validation-error-required": "Dieses Feld ist erforderlich.",
  "message-upload-complete": "Erfolgreich hochgeladen!",
  "message-upload-complete-explanation": "Ihre Aufzeichnung wird nun von Opencast verarbeitet.",
  "cancel-button-title": "Abbrechen",
  "pause-button-title": "Aufzeichnung pausieren",
  "record-button-title": "Aufzeichnung beginnen",
  "resume-button-title": "Aufzeichnung fortsetzen",
  "nav-open-menu-button": "Menü",
  "nav-recording": "Aufnahme",
  "nav-settings": "Einstellungen",
  "nav-about": "Info",

  "review-button-discard-and-record": "Verwerfen und neu aufzeichnen",

  "save-creation-button-upload": "In Opencast hochladen",
  "save-creation-form-invalid": "Bitte geben Sie einen Titel und die Vortragenden an",
  "save-creation-label-presenter": "Vortragende*r",
  "save-creation-label-title": "Titel",
  "save-creation-title": "Fast geschafft!",
  "save-creation-title-done": "Geschafft!",
  "save-creation-subsection-title-download": "Aufnahme runterladen",
  "save-creation-download-button": "Runterladen",
  "save-creation-download-cut-warning": "Der Videoschnitt funktioniert zurzeit leider nur, wenn Sie Ihre Aufnahme hochladen. In dem Video, das Sie hier herunterladen können, sind die im vorherigen Schritt entfernten Teile immer noch enthalten.",
  "save-creation-subsection-title-upload": "Zu Opencast hochladen",
  "save-creation-upload-to": "Zu <1>{{server}}</1> hochladen",
  "save-creation-upload-network-error": "Upload aufgrund eines Netzwerkfehler fehlgeschlagen. Bitte prüfen Sie Ihre Internetverbindung. Weitere mögliche Ursachen: Der Opencast-Server ist nicht erreichbar oder falsch konfiguriert.",
  "save-creation-upload-invalid-response": "Upload fehlgeschlagen: Unerwartete Antwort vom Opencast-Server.",
  "save-creation-upload-not-authorized": "Upload fehlgeschlagen: Sie sind nicht berechtigt, hochzuladen.",
  "save-creation-upload-unknown-error": "Upload fehlgeschlagen: Ein unbekannter Fehler ist aufgetreten.",

  "save-creation-warn-download-hint": "Falls das Problem bestehen bleibt, sollten Sie Ihre Aufzeichnung herunterladen, um diese nicht zu verlieren.",
  "save-creation-warn-once-reestablished": "Sobald die Verbindung wiederhergestellt ist, wird diese Warnung verschwinden.",
  "save-creation-warn-once-refreshed": "Sobald die Sitzung erneuert ist, wird diese Warnung verschwinden.",
  "save-creation-warn-once-logged-in": "Sobald die Anmeldung gelingt, wird diese Warnung verschwinden.",
  "save-creation-warn-unreachable": "Der Opencast-Server ist derzeitig nicht erreichbar. Bitte prüfen Sie Ihre Internetverbindung! Falls Sie mit dem Internet verbunden sind, handelt es sich vermutlich um ein vorübergehendes Problem mit dem Opencast-Server.",
  "save-creation-warn-server-problem": "Ein unbekanntes Problem trat beim Verbinden zum Opencast-Server auf.",
  "save-creation-warn-session-expired": "Es scheint, als wäre Ihre Opencast-Sitzung abgelaufen. Um diese zu erneuern, versuchen Sie <1>die Webseite, von der Sie Opencast Studio gestartet haben,</1> in einem anderen Browser-Tab zu öffnen und hierher zurückzukehren.",
  "save-creation-warn-login-failed": "Die Anmeldung beim Opencast-Server schlug fehl. Bitte prüfen Sie Ihre Anmeldedaten in <1>den Einstellungen</1>.",

  "save-creation-return-to": "Beenden und zurück ({{label}})",
  "save-creation-return-to-no-label": "Beenden und zurück zur vorherigen Seite",
  "save-creation-new-recording": "Neue Aufzeichnung starten",
  "save-creation-new-recording-warning": "Wenn Sie eine neue Aufzeichnung starten, werden die derzeitigen Aufzeichnungen in dieser Applikation verworfen (herunter- oder hochgeladene Aufzeichnung bleiben aber erhalten). Sind Sie sicher?",

  "confirm-discard-recordings": "Sind Sie sicher, dass Sie die Aufnahmen verwerfen wollen? Dies kann nicht rückgängig gemacht werden!",

  "sources-video-display-selected": "Bildschirm ausgewählt",
  "sources-video-display-and-user-selected": "Bildschirm & Kamera ausgewählt",
  "sources-video-user-selected": "Kamera ausgewählt",
  "sources-video-question": "Welche Videoquelle(n) aufnehmen?",
  "sources-video-none-available": "Ihr Browser/Gerät unterstützt den Zugriff auf das Kamerabild und den Bildschirm nicht. Bitte nutzen Sie einen unterstützten Browser.",
  "sources-video-reselect-source": "Quelle(n) neu auswählen",
  "sources-video-no-cam-detected": "Keine Kamera erkannt",
  "sources-video-display-not-supported": "Bildschirmaufnahme nicht unterstützt",
  "sources-scenario-display-and-user": "Bildschirm & Kamera",
  "sources-scenario-display": "Bildschirm",
  "sources-scenario-user": "Kamera",
  "sources-display": "Bildschirm",
  "sources-user": "Kamera",
  "sources-video-device": "Kamera",
  "sources-video-aspect-ratio": "Seitenverhältnis",
  "sources-video-aspect-ratio-auto": "auto",
  "sources-video-quality": "Qualität",
  "sources-video-quality-auto": "auto",
  "sources-video-preferences-note": "<0>*Hinweis:</0> Dies sind lediglich Präferenzen. Es ist nicht garantiert, dass alle Einstellungen von Ihrem Gerät unterstützt werden. Im Zweifelsfall 'auto' wählen.",

  "source-display-not-allowed-title": "Zugriff auf Bildschirm nicht möglich",
  "source-display-not-allowed-text": "Versuchen Sie, die Quelle neu auszuwählen. Falls das nicht funktioniert, laden Sie entweder diese Seite neu oder erlauben Sie dieser Seite manuell Zugriff auf Ihren Bildschirm (typischerweise über einen Button neben der Adressleiste Ihres Browsers)",
  "source-user-not-allowed-title": "Zugriff auf Kamera nicht möglich",
  "source-user-not-allowed-text": "Versuchen Sie, die Quelle neu auszuwählen. Falls das nicht funktioniert, laden Sie entweder diese Seite neu oder erlauben Sie dieser Seite manuell Zugriff auf Ihre Kamera (typischerweise über einen Button neben der Adressleiste Ihres Browsers). Versuchen Sie auch, andere Anwendungen, die diese Kamera nutzen, zu schließen: auf einigen Systemen können Kameras nicht von mehreren Anwendungen gleichzeitig benutzt werden.",
  "source-audio-not-allowed-title": "Zugriff auf Mikrofon nicht möglich.",
  "source-audio-not-allowed-text": "Versuchen Sie 'Audio neu auswählen' und danach wieder 'Mikrofon' auszuwählen. Falls das nicht funktioniert, laden Sie entweder diese Seite neu oder erlauben Sie dieser Seite manuell Zugriff auf Ihr Mikrofon (typischerweise über einen Button neben der Adressleiste Ihres Browsers)",

  "sources-audio-question": "Audio aufnehmen?",
  "sources-audio-microphone": "Mikrofon",
  "sources-audio-microphone-selected": "Mikrofon ausgewählt",
  "sources-audio-without-audio": "Ohne Audio",
  "sources-audio-reselect-audio": "Audio neu auswählen",
  "sources-audio-device": "Gerät",

  "share-desktop": "Bildschirm teilen",
  "share-camera": "Kamera teilen",
  "state-paused": "Pause",
  "state-recording": "Aufnahme",
  "state-waiting": "Warten",
  "settings-header": "Einstellungen",

  "back-button-label": "Zurück",
  "next-button-label": "Weiter",

  "error-lost-video-stream": "Video-Stream endete unerwartet! Wurde eine Kamera getrennt oder haben Sie versehentlich die Videofreigabe beendet?",
  "error-lost-audio-stream": "Audio-Stream endete unerwartet! Wurde ein Mikrofon getrennt oder haben Sie versehentlich die Audiofreigabe beendet?",
  "error-lost-stream-end-recording": "Ein Video- oder Audio-Stream endete unerwartet! Infolgedessen wurde die aktive Aufnahme vorzeitig beendet. Wurde ein Mikrofon oder eine Kamera getrennt? Oder haben Sie versehentlich die Medienfreigabe beendet oder Studio die notwendigen Berechtigungen entzogen?",

  "review-heading": "Zufrieden mit der Aufnahme?",
  "review-error-empty-recording": "Fehler: Ihre Aufzeichnung ist leer. Haben Sie die Aufzeichnung unmittelbar nach dem Starten beendet? Stellen Sie auch bitte sicher, dass Ihr System leistungsstark genug ist, um Videos aufzuzeichnen (das ist möglicherweise nicht der Fall, falls andere Anwendungen Ihr System stark auslasten oder Ihr Gerät sehr alt ist). Falls Ihr System genug Leistung besitzt, Ihre Aufnahme länger als wenige Sekunden ist, und Sie trotzdem diesen Fehler sehen, melden Sie dies bitte als Bug auf GitHub.",
  "review-start": "Anfang: <2>{{start, duration-seconds}}</2>",
  "review-end": "Ende: <2>{{end, duration-seconds}}</2>",
  "review-no-start": "Kein Anfang festgelegt",
  "review-no-end": "Kein Ende festgelegt",
  "review-set-start": "Aktuelle Zeit als Anfang festlegen",
  "review-set-end": "Aktuelle Zeit als Ende festlegen",
  "review-remove-cut-point": "Entfernen",
  "review-part-will-be-removed": "Dieser Teil wird entfernt",
  "review-play": "Abspielen",
  "review-pause": "Pausieren",

  "stop-button-title": "Aufzeichnung beenden",
  "upload-notification": "Wird gerade hochgeladen...",
  "upload-settings-button-store": "Verbindungseinstellungen speichern",
  "upload-settings-modal-header": "Verbindung zu Opencast",
  "upload-settings-label-server-url": "Server-URL",
  "upload-settings-label-username": "Benutzername",
  "upload-settings-label-password": "Passwort",

  "upload-settings-invalid-url": "Dies ist keine gültige URL.",
  "upload-settings-invalid-url-http-start": "Die URL muss mit 'https://' oder 'http://' beginnen.",
  "upload-settings-error-server-unreachable": "Der angegebene Server ist nicht erreichbar. Mögliche Ursachen: die angegebene Server-URL ist inkorrekt; Ihr Gerät ist nicht mit dem Internet verbunden; der angegebene Server ist offline; der angegebene Server ist nicht korrekt konfiguriert und erlaubt keine CORS-Anfragen von Opencast Studio.",
  "upload-settings-error-response-not-ok": "Der Server hat mit einem nicht-200er Status geantwortet. Vermutlich heißt das, dass der angegebene Server kein gültiger Opencast-Server ist.",
  "upload-settings-error-invalid-response": "Die Antwort des Servers ist ungültig. Vermutlich heißt das, dass der angegebene Server kein gültiger Opencast-Server ist.",
  "upload-settings-invalid-login-data": "Anmeldung auf dem angegebenen Server schlug fehl: Nutzername oder Passwort inkorrekt.",
  "upload-settings-invalid-provided-login": "Diese Opencast Studio Installation hat angegeben, dass ein automatischer Login verfügbar ist, aber der Opencast-Server antwortet, dass kein Login vorhanden ist. Dies ist entweder ein interner Fehler oder Ihr Systemadministrator hat Studio oder Opencast falsch konfiguriert. Leider können Sie nichts daran ändern :(",

  "upload-time-a-few-seconds": "wenige Sekunden",
  "upload-time-a-minute": "eine Minute",
  "upload-time-an-hour": "eine Stunde",
  "upload-time-seconds": "Sekunden",
  "upload-time-minutes": "Minuten",
  "upload-time-hours": "Stunden",
  "upload-time-left": "{{time}} verbleibend",

  "warning-https": "Die meisten Browser verbieten die Aufnahme von Videos über eine ungesicherte Verbindung (HTTP). Bitte nutzen Sie HTTPS.",
  "warning-recorder-not-supported": "Ihr Browser unterstützt die Aufnahme von Videos nicht.",
  "warning-recorder-safari-hint": "Falls Sie Safari nutzen, können Sie die experimentelle Funktion 'MediaRecorder' in den Einstellungen aktivieren. Wir empfehlen allerdings, auf macOS Firefox oder Chrome zu nutzen.",
  "warning-missing-connection-settings": "Die Verbindung zum Opencast Server wurde noch nicht vollständig hergestellt. Bitte konfigurieren Sie die Verbindung in <1>den Einstellungen</1> (die Aufnahme geht nicht verloren).",

  "settings-back-to-recording": "Zurück zur Aufnahme",
<<<<<<< HEAD

  "settings-theme-appearance": "Aussehen",
  "settings-theme-dark": "Zum dunklen Design wechseln",
  "settings-theme-light": "Zum hellen Design wechseln"
=======
  
  "video-settings-open": "Videoeinstellungen öffnen",
  "video-settings-close": "Videoeinstellungen schließen"
>>>>>>> 0df3d048
}<|MERGE_RESOLUTION|>--- conflicted
+++ resolved
@@ -136,14 +136,12 @@
   "warning-missing-connection-settings": "Die Verbindung zum Opencast Server wurde noch nicht vollständig hergestellt. Bitte konfigurieren Sie die Verbindung in <1>den Einstellungen</1> (die Aufnahme geht nicht verloren).",
 
   "settings-back-to-recording": "Zurück zur Aufnahme",
-<<<<<<< HEAD
 
   "settings-theme-appearance": "Aussehen",
   "settings-theme-dark": "Zum dunklen Design wechseln",
   "settings-theme-light": "Zum hellen Design wechseln"
-=======
   
   "video-settings-open": "Videoeinstellungen öffnen",
   "video-settings-close": "Videoeinstellungen schließen"
->>>>>>> 0df3d048
+
 }