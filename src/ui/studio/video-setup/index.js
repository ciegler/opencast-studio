//; -*- mode: rjsx;-*-
/** @jsx jsx */
import { jsx, Themed } from 'theme-ui';

import { faChalkboard, faChalkboardTeacher, faUser } from '@fortawesome/free-solid-svg-icons';
import { Flex, Heading, Text } from '@theme-ui/components';
import React from 'react';
import { useTranslation } from 'react-i18next';
import { FontAwesomeIcon } from '@fortawesome/react-fontawesome';

import {
  useDispatch,
  useStudioState,
  VIDEO_SOURCE_BOTH,
  VIDEO_SOURCE_DISPLAY,
  VIDEO_SOURCE_USER,
  VIDEO_SOURCE_NONE,
} from '../../../studio-state';
import { useSettings } from '../../../settings';

import { queryMediaDevices, onMobileDevice } from '../../../util';
import Notification from '../../notification';

import {
  startDisplayCapture,
  startUserCapture,
  stopDisplayCapture,
  stopUserCapture
} from '../capturer';
import { ActionButtons, StepContainer } from '../elements';
import { SourcePreview } from './preview';
import { loadCameraPrefs, loadDisplayPrefs, prefsToConstraints } from './prefs';

import { GlobalHotKeys } from 'react-hotkeys';
import { recordShortcuts } from '../keyboard-shortcuts/globalKeys';

export default function VideoSetup({ nextStep, userHasWebcam }) {
  const { t } = useTranslation();

  const dispatch = useDispatch();
  const state = useStudioState();
  const { displayStream, userStream, videoChoice: activeSource } = state;
  const hasStreams = displayStream || userStream;

  const setActiveSource = s => dispatch({ type: 'CHOOSE_VIDEO', payload: s });
  const reselectSource = () => {
    setActiveSource(VIDEO_SOURCE_NONE);
    stopUserCapture(userStream, dispatch);
    stopDisplayCapture(displayStream, dispatch);
  };

  const nextDisabled = activeSource === VIDEO_SOURCE_NONE
    || activeSource === VIDEO_SOURCE_BOTH ? (!displayStream || !userStream) : !hasStreams;

  // The warnings if we are not allowed to capture a stream.
  const userWarning = (state.userAllowed === false) && (
    <Notification key='user-stream-warning' isDanger>
      <Heading as='h3' mb={2}>
        {t('source-user-not-allowed-title')}
      </Heading>
      <Text>{t('source-user-not-allowed-text')}</Text>
    </Notification>
  );
  const displayWarning = (state.displayAllowed === false) && (
    <Notification key='display-stream-warning' isDanger>
      <Heading as='h3' mb={2}>
        {t('source-display-not-allowed-title')}
      </Heading>
      <Text>{t('source-display-not-allowed-text')}</Text>
    </Notification>
  );
  const unexpectedEndWarning = (state.userUnexpectedEnd || state.displayUnexpectedEnd) && (
    <Notification key='unexpexted-stream-end-warning' isDanger>
      <Text>{t('error-lost-video-stream')}</Text>
    </Notification>
  );

  const userInput = {
    isDesktop: false,
    stream: userStream,
    allowed: state.userAllowed,
    unexpectedEnd: state.userUnexpectedEnd,
  };
  const displayInput = {
    isDesktop: true,
    stream: displayStream,
    allowed: state.displayAllowed,
    unexpectedEnd: state.displayUnexpectedEnd,
  };

  // The body depends on which source is currently selected.
  let hideActionButtons;
  let title;
  let body;
  switch (activeSource) {
    case VIDEO_SOURCE_NONE:
      const userConstraints = prefsToConstraints(loadCameraPrefs());
      const displayConstraints = prefsToConstraints(loadDisplayPrefs());
      title = t('sources-video-question');
      hideActionButtons = true;
      body = <SourceSelection {...{
        setActiveSource,
        userConstraints,
        displayConstraints,
        userHasWebcam,
      }} />;
      break;

    case VIDEO_SOURCE_USER:
      title = t('sources-video-user-selected');
      hideActionButtons = !userStream && state.userAllowed !== false;
      body = <SourcePreview
        warnings={[userWarning, unexpectedEndWarning]}
        inputs={[userInput]}
      />;
      break;

    case VIDEO_SOURCE_DISPLAY:
      title = t('sources-video-display-selected');
      hideActionButtons = !displayStream && state.displayAllowed !== false;
      body = <SourcePreview
        warnings={[displayWarning, unexpectedEndWarning]}
        inputs={[displayInput]}
      />;
      break;

    case VIDEO_SOURCE_BOTH:
      title = t('sources-video-display-and-user-selected');
      hideActionButtons = (!userStream && state.userAllowed !== false)
        || (!displayStream && state.displayAllowed !== false);
      body = <SourcePreview
        warnings={[displayWarning, userWarning, unexpectedEndWarning]}
        inputs={[displayInput, userInput]}
      />;
      break;
    default:
      console.error('bug: active source has an unexpected value');
      return <p>Something went very wrong (internal error) :-(</p>;
  };

  const hideReselectSource = hideActionButtons
    && !state.userUnexpectedEnd && !state.displayUnexpectedEnd;

  return (
    <StepContainer>
      <Themed.h1>{ title }</Themed.h1>

      { body }

      { activeSource !== VIDEO_SOURCE_NONE && <div sx={{ mb: 3 }} /> }

      { activeSource !== VIDEO_SOURCE_NONE && <ActionButtons
        next={hideActionButtons ? null : { onClick: () => nextStep(), disabled: nextDisabled }}
        prev={hideReselectSource ? null : {
          onClick: reselectSource,
          disabled: false,
          label: 'sources-video-reselect-source',
        }}
      /> }
    </StepContainer>
  );
}

const SourceSelection = ({ setActiveSource, userConstraints, displayConstraints, userHasWebcam }) => {
  const { t } = useTranslation();

  const settings = useSettings();
  const dispatch = useDispatch();
  const state = useStudioState();
  const { displaySupported, userSupported } = state;

<<<<<<< HEAD
  const handlers = {
    RECORD_DISPLAY: keyEvent => { if(keyEvent) { clickDisplay(keyEvent) }},
    RECORD_CAMERA: keyEvent => { if(keyEvent) { clickUser(keyEvent) }},
    RECORD_DISPLAY_CAMERA: keyEvent => { if(keyEvent) { clickBoth(keyEvent) }},
  };

  const clickUser = async () => {
=======
  const clickUser = async() => {
>>>>>>> a96d1e1b
    setActiveSource(VIDEO_SOURCE_USER);
    await startUserCapture(dispatch, settings, userConstraints);
    await queryMediaDevices(dispatch);
  };
  const clickDisplay = async() => {
    setActiveSource(VIDEO_SOURCE_DISPLAY);
    await startDisplayCapture(dispatch, settings, displayConstraints);
  };
  const clickBoth = async() => {
    setActiveSource(VIDEO_SOURCE_BOTH);
    await startUserCapture(dispatch, settings, userConstraints);
    await Promise.all([
      queryMediaDevices(dispatch),
      startDisplayCapture(dispatch, settings, displayConstraints),
    ]);
  };


  if (!displaySupported && !userSupported) {
    return <Notification isDanger>{t('sources-video-none-available')}</Notification>;
  }

  return <React.Fragment>
    <GlobalHotKeys keyMap={recordShortcuts} handlers={handlers}>
      <Spacer />
      <Flex
        sx={{
          flexDirection: ['column', 'row'],
          maxWidth: [270, 850],
          width: '100%',
          mx: ['auto', 'none'],
          mb: 3,
          flex: '4 1 auto',
          maxHeight: ['none', '270px'],
          justifyContent: 'center',
          '& > :not(:last-of-type)': {
            mb: [3, 0],
            mr: [0, 3],
          },
        }}
      >
        { (displaySupported || !onMobileDevice()) && <OptionButton
          label={t('sources-scenario-display')}
          icon={faChalkboard}
          onClick={clickDisplay}
          disabledText={displaySupported ? false : t('sources-video-display-not-supported')}
        /> }
        { (displaySupported || !onMobileDevice()) && userSupported && <OptionButton
          label={t('sources-scenario-display-and-user')}
          icon={faChalkboardTeacher}
          onClick={clickBoth}
          disabledText={
            displaySupported
              ? (userHasWebcam ? false : t('sources-video-no-cam-detected'))
              : t('sources-video-display-not-supported')
          }
        /> }
        { userSupported && <OptionButton
          label={t('sources-scenario-user')}
          icon={faUser}
          onClick={clickUser}
          disabledText={userHasWebcam ? false : t('sources-video-no-cam-detected')}
        /> }
      </Flex>
      <Spacer />
    </GlobalHotKeys>
  </React.Fragment>;
};

const OptionButton = ({ icon, label, onClick, disabledText = false }) => {
  const disabled = disabledText !== false;

  return (
    <button
      onClick={onClick}
      disabled={disabled}
      sx={{
        fontFamily: 'inherit',
        color: disabled ? 'gray.2' : 'gray.0',
        border: theme => `2px solid ${disabled ? theme.colors.gray[2] : 'black'}`,
        backgroundColor: 'gray.4',
        borderRadius: '8px',
        flex: ['1 1 auto', '0 1 100%'],
        minWidth: '180px',
        maxWidth: '300px',
        minHeight: '120px',
        maxHeight: '250px',
        p: 2,
        '&:hover': disabled ? {} : {
          boxShadow: theme => `0 0 10px ${theme.colors.gray[2]}`,
          filter: 'brightness(1.2)',
        },
      }}
    >
      <div sx={{ display: 'block', textAlign: 'center', mb: 3 }}>
        <FontAwesomeIcon icon={icon} size='3x'/>
      </div>
      <div sx={{ fontSize: 4 }}>{label}</div>
      <div sx={{ fontSize: 2, mt: 1 }}>{disabledText}</div>
    </button>
  );
};

const Spacer = rest => <div sx={{ flex: '1 0 0' }} {...rest}></div>;<|MERGE_RESOLUTION|>--- conflicted
+++ resolved
@@ -169,25 +169,23 @@
   const state = useStudioState();
   const { displaySupported, userSupported } = state;
 
-<<<<<<< HEAD
   const handlers = {
     RECORD_DISPLAY: keyEvent => { if(keyEvent) { clickDisplay(keyEvent) }},
     RECORD_CAMERA: keyEvent => { if(keyEvent) { clickUser(keyEvent) }},
     RECORD_DISPLAY_CAMERA: keyEvent => { if(keyEvent) { clickBoth(keyEvent) }},
   };
 
-  const clickUser = async () => {
-=======
   const clickUser = async() => {
->>>>>>> a96d1e1b
     setActiveSource(VIDEO_SOURCE_USER);
     await startUserCapture(dispatch, settings, userConstraints);
     await queryMediaDevices(dispatch);
   };
+
   const clickDisplay = async() => {
     setActiveSource(VIDEO_SOURCE_DISPLAY);
     await startDisplayCapture(dispatch, settings, displayConstraints);
   };
+
   const clickBoth = async() => {
     setActiveSource(VIDEO_SOURCE_BOTH);
     await startUserCapture(dispatch, settings, userConstraints);
